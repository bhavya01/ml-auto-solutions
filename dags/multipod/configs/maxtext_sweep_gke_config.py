--- conflicted
+++ resolved
@@ -37,18 +37,14 @@
     base_set_up_cmds: Iterable[str] = None,
     dataset_name: metric_config.DatasetOption = metric_config.DatasetOption.BENCHMARK_DATASET,
     metric_aggregation_strategy: metric_config.AggregationStrategy = metric_config.AggregationStrategy.MEDIAN,
-<<<<<<< HEAD
-) -> List[task.XpkTask]:
-=======
     dataset_project: str = None,
     composer_project: str = None,
-) -> List[task.TpuXpkTask]:
+) -> List[task.XpkTask]:
   if not dataset_project:
     dataset_project = project_name
   if not composer_project:
     composer_project = project_name
 
->>>>>>> a304f30d
   job_gcp_config = gcp_config.GCPConfig(
       project_name=project_name,
       zone=tpu_zone,
